#!/usr/bin/env python
# -*- coding: utf-8 -*-

from __future__ import division, print_function

try:
    from savefig import monkey_patch
except ImportError:
    pass
else:
    monkey_patch()

import os
import h5py
import numpy as np
import cPickle as pickle
from itertools import product
import matplotlib.pyplot as pl

from load_data import (transit_lnprob0, ln_period0, load_completenes_sim,
                       load_candidates)
from population import (CensoringFunction,
                        ProbabilisticModel, Dataset, Population)


def main(bp, real_data, ep_bins=False):
    try:
        os.makedirs(bp)
    except os.error:
        pass

    # Bins chosen to include EP's bins.
    if ep_bins:
        per_rng, np_bins = np.log([6.25, 100.0]), 4*4
        rp_rng, nr_bins = np.log([1.0, 16]), 4*8
    else:
        per_rng, np_bins = np.log([6.25, 400.0]), 4*6
        # rp_rng, nr_bins = [np.log(0.5)+0.5*(np.log(2)-np.log(1)), np.log(32)], 4*11
        rp_rng, nr_bins = np.log([0.5, 32]), 4*12

    # Load the data.
    ln_P_inj, ln_R_inj, recovered = load_completenes_sim(per_rng=per_rng,
                                                         rp_rng=rp_rng)
    tlp = lambda lnp, lnr: transit_lnprob0 - 2.*(lnp - ln_period0)/3

    # Set up the censoring function.
    censor = CensoringFunction(np.vstack((ln_P_inj, ln_R_inj)).T, recovered,
                               bins=(np_bins, nr_bins),
                               range=[per_rng, rp_rng],
                               transit_lnprob_function=tlp)

    # The values from EP's paper (+some made up numbers).
    lpb, lrb = censor.bins
    x, y = lpb[::4], lrb[::4]

    # Load the candidates.
    if real_data:
        ids, catalog, err = load_candidates()

        # # FIXME!
        # err = np.zeros_like(err)

        truth = None
    else:
        catalog, err, truth = \
            pickle.load(open(os.path.join(bp, "catalog.pkl")))
<<<<<<< HEAD
    # dataset = Dataset.sample(catalog, err, samples=1, censor=censor,
    #                          functions=[np.log, np.log])
    dataset = Dataset.sample(catalog, err, samples=72, censor=censor,
=======
    dataset = Dataset.sample(catalog, err, samples=128, censor=censor,
>>>>>>> dc5258ea
                             functions=[np.log, np.log])
    print("{0} entries in catalog".format(dataset.catalogs.shape[1]))

    # Build the binned model.
    bins = [x, y]
    print("Run inference on a grid with shape: {0}"
          .format([len(b)-1 for b in bins]))
    pop = Population(bins, censor.bins, 11.0)
    model = ProbabilisticModel(dataset, pop, censor, [3.6, 2.6, 1.6, 0.75],
                               [2.0, 0.5, 0.3, 0.3])

    # Compute the vmax histogram.
    ix0 = np.digitize(np.log(catalog[:, 0]), bins[0])
    iy0 = np.digitize(np.log(catalog[:, 1]), bins[1])
    ix = np.digitize(np.log(catalog[:, 0]), lpb)
    iy = np.digitize(np.log(catalog[:, 1]), lrb)
    lp = censor.lnprob[ix, iy]
    grid = np.zeros((len(bins[0])-1, len(bins[1])-1))
    counts = np.zeros_like(grid)
    var = np.zeros_like(grid)
    for i, j in product(range(len(bins[0])-1), range(len(bins[1])-1)):
        m = (ix0 == i+1) * (iy0 == j+1)
        counts[i, j] = np.sum(m)
        if counts[i, j] == 0:
            continue
        v = lp[m]
        grid[i, j] = np.sum(np.exp(-v[np.isfinite(v)]))
        var[i, j] = np.sum(np.exp(-2*v[np.isfinite(v)]))
    grid[np.isinf(grid)] = 0.0
    var[np.isinf(var)] = 0.0

    # Compute the Vmax points and errorbars.
    a = np.sum(grid, axis=1)
    norm = np.sum(a * np.diff(bins[0]))
    a /= norm
    ae = np.sum(var, axis=1)
    ae /= norm ** 2

    b = np.sum(grid, axis=0)
    norm = np.sum(b * np.diff(bins[1]))
    b /= norm
    be = np.sum(var, axis=0)
    be /= norm ** 2

    literature = [
        (bins[0], a, np.sqrt(ae)),
        (bins[1], b, np.sqrt(be)),
    ]

    # Turn the vmax numbers into something that we can plot.
    v = pop.initial()
    lg = np.log(grid).flatten()
    m = np.isfinite(lg)
    lg[~m] = 0.0
    v[-len(lg):] = lg

    # Plot the vmax results.
    rerr = [np.log(catalog[:, 1]) - np.log(catalog[:, 1]-err[:, 1]),
            np.log(catalog[:, 1]+err[:, 1]) - np.log(catalog[:, 1])]
    labels = ["$\ln T/\mathrm{day}$", "$\ln R/R_\oplus$"]
    top_axes = ["$T\,[\mathrm{days}]$", "$R\,[R_\oplus]$"]
    fig = pop.plot_2d(v, censor=censor, catalog=np.log(catalog),
                      err=[0, rerr], true=truth,
                      labels=labels, top_axes=top_axes, literature=literature)
    fig.savefig(os.path.join(bp, "vmax.png"))
    fig.savefig(os.path.join(bp, "vmax.pdf"))

    # Save the model and the other things needed for plotting the results.
    pickle.dump((model, catalog, [0, rerr], truth, labels, top_axes,
                 literature),
                open(os.path.join(bp, "model.pkl"), "w"), -1)

    # Set up the output files.
    nblock = 500
    N, ndim, nhyper = 200 * nblock, len(pop), 4

    samples = np.empty((nblock, ndim))
    hyper = np.empty((nblock, nhyper))
    lnprob = np.empty(nblock)

<<<<<<< HEAD
    # Make sure that all the initial positions have finite probability.
    finite = np.isfinite(map(model.lnprob, pos))
    assert np.all(finite), "{0}".format(np.sum(finite))

    # Run the sampler.
    N = 500000
=======
>>>>>>> dc5258ea
    fn = os.path.join(bp, "results.h5")
    with h5py.File(fn, "w") as f:
        f.create_dataset("samples", shape=(N, ndim), dtype=np.float64)
        f.create_dataset("hyper", shape=(N, nhyper), dtype=np.float64)
        f.create_dataset("lnprob", shape=(N,), dtype=np.float64)

    for i, (th, hy, lp, acc) in enumerate(model.sample()):
        n = i % nblock
        samples[n, :] = th
        hyper[n, :] = hy
        lnprob[n] = lp
        if n == nblock - 1:
            print(i+1, (i+1) / N, np.max(lnprob), acc)
            s = slice(i-n, i+1)
            with h5py.File(fn, "a") as f:
                f.attrs["iteration"] = i+1
                f["samples"][s, :] = samples
                f["hyper"][s, :] = hyper
                f["lnprob"][s] = lnprob

        if i >= N-1:
            break

    pl.clf()
    pl.plot(samples[:, 0])
    pl.savefig("test.png")

    pl.clf()
    pl.plot(lnprob)
    pl.savefig("test-lp.png")

    pl.clf()
    pl.plot(hyper[:, 0])
    pl.savefig("test-hyper.png")


if __name__ == "__main__":
    import sys
    if len(sys.argv) > 1:
        main(sys.argv[1], False)
    else:
        main("main", True)<|MERGE_RESOLUTION|>--- conflicted
+++ resolved
@@ -64,13 +64,9 @@
     else:
         catalog, err, truth = \
             pickle.load(open(os.path.join(bp, "catalog.pkl")))
-<<<<<<< HEAD
     # dataset = Dataset.sample(catalog, err, samples=1, censor=censor,
     #                          functions=[np.log, np.log])
     dataset = Dataset.sample(catalog, err, samples=72, censor=censor,
-=======
-    dataset = Dataset.sample(catalog, err, samples=128, censor=censor,
->>>>>>> dc5258ea
                              functions=[np.log, np.log])
     print("{0} entries in catalog".format(dataset.catalogs.shape[1]))
 
@@ -151,15 +147,6 @@
     hyper = np.empty((nblock, nhyper))
     lnprob = np.empty(nblock)
 
-<<<<<<< HEAD
-    # Make sure that all the initial positions have finite probability.
-    finite = np.isfinite(map(model.lnprob, pos))
-    assert np.all(finite), "{0}".format(np.sum(finite))
-
-    # Run the sampler.
-    N = 500000
-=======
->>>>>>> dc5258ea
     fn = os.path.join(bp, "results.h5")
     with h5py.File(fn, "w") as f:
         f.create_dataset("samples", shape=(N, ndim), dtype=np.float64)
